--- conflicted
+++ resolved
@@ -76,24 +76,6 @@
 
 }
 
-<<<<<<< HEAD
-object RoutedProps {
-
-  final val defaultTimeout = Timeout(Duration.MinusInf)
-  final val defaultRouterFactory = () ⇒ new RoundRobinRouter
-  final val defaultLocalOnly = false
-  final val defaultFailureDetectorFactory = (connections: Map[InetSocketAddress, ActorRef]) ⇒ new RemoveConnectionOnFirstFailureLocalFailureDetector(connections.values)
-
-  /**
-   * The default RoutedProps instance, uses the settings from the RoutedProps object starting with default*
-   */
-  final val default = new RoutedProps
-
-  def apply(): RoutedProps = default
-}
-
-=======
->>>>>>> 963ea0d9
 /**
  * Contains the configuration to create local and clustered routed actor references.
  *
@@ -196,9 +178,9 @@
 }
 
 object RoutedProps {
-  final val defaultTimeout = Actor.TIMEOUT
+  final val defaultTimeout = Timeout(Duration.MinusInf)
   final val defaultRouterFactory = () ⇒ new RoundRobinRouter
-  final val defaultLocalOnly = !ReflectiveAccess.ClusterModule.isEnabled
+  final val defaultLocalOnly = false
 
   def apply() = new RoutedProps()
 }

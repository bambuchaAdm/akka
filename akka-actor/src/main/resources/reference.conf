--- conflicted
+++ resolved
@@ -6,28 +6,12 @@
 # Make your edits/overrides in your application.conf.
 
 akka {
-<<<<<<< HEAD
-  version = "2.0-SNAPSHOT" # Akka version, checked against the runtime version of Akka.
-
-  home = ""                # Home directory of Akka, modules in the deploy directory will be loaded
-=======
   # Akka version, checked against the runtime version of Akka.
   version = "2.0-SNAPSHOT"
 
   # Home directory of Akka, modules in the deploy directory will be loaded
   home = ""
->>>>>>> c57b2732
-
-  # Comma separated list of the enabled modules. Options: ["cluster", "camel", "http"]
-  enabled-modules = []
-
-<<<<<<< HEAD
-  logConfigOnStart = off                                # Log the complete configuration at INFO level when the actor system is started.
-                                                        # This is useful when you are uncertain of what configuration is used.
-
-  extensions = []          # List FQCN of extensions which shall be loaded at actor system startup.
-                           # FIXME: clarify "extensions" here, "Akka Extensions (<link to docs>)"
-=======
+
   # Event handlers to register at boot time (Logging$DefaultLogger logs to STDOUT)
   event-handlers = ["akka.event.Logging$DefaultLogger"]
 
@@ -47,16 +31,6 @@
   # List FQCN of extensions which shall be loaded at actor system startup.
   # FIXME: clarify "extensions" here, "Akka Extensions (<link to docs>)"
   extensions = []
-
-  # These boot classes are loaded (and created) automatically when the Akka Microkernel boots up
-  #     Can be used to bootstrap your application(s)
-  #     Should be the FQN (Fully Qualified Name) of the boot class which needs to have a default constructor
-  # boot = ["sample.camel.Boot",
-  #         "sample.rest.java.Boot",
-  #         "sample.rest.scala.Boot",
-  #         "sample.security.Boot"]
-  boot = []
->>>>>>> c57b2732
 
   actor {
 
@@ -82,32 +56,6 @@
 
     deployment {
 
-<<<<<<< HEAD
-      default {                # deployment id pattern, e.g. /app/service-ping
-
-        router = "direct"      # routing (load-balance) scheme to use
-                               #     available: "direct", "round-robin", "random", "scatter-gather"
-                               #     or:        fully qualified class name of the router class
-                               #     default is "direct";
-                               # In case of non-direct routing, the actors to be routed to can be specified
-                               # in several ways:
-                               # - nr-of-instances: will create that many children given the actor factory
-                               #   supplied in the source code (overridable using create-as below)
-                               # - target.paths: will look the paths up using actorFor and route to
-                               #   them, i.e. will not create children
-
-        nr-of-instances = 1    # number of children to create in case of a non-direct router; this setting
-                               # is ignored if target.paths is given
-
-        create-as {            # FIXME document 'create-as'
-          class = ""           # fully qualified class name of recipe implementation
-        }
-
-        target {
-          paths = []           # Alternatively to giving nr-of-instances you can specify the full paths of
-                               # those actors which should be routed to. This setting takes precedence over
-                               # nr-of-instances
-=======
       # deployment id pattern, e.g. /user/service-ping
       default {
 
@@ -139,7 +87,6 @@
           # those actors which should be routed to. This setting takes precedence over
           # nr-of-instances
           paths = []
->>>>>>> c57b2732
         }
 
       }

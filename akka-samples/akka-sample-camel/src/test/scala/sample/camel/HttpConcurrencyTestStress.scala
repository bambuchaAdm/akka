--- conflicted
+++ resolved
@@ -49,14 +49,8 @@
   def beforeClass: Unit = {
     startCamelService
 
-<<<<<<< HEAD
     val workers = for (i ← 1 to 8) yield actorOf[HttpServerWorker].start
-    val balancer = loadBalancerActor(new CyclicIterator(workers.toList))
-=======
-    val workers = for (i <- 1 to 8) yield actorOf[HttpServerWorker].start
-    val balancer = newRoundRobinActorRef("loadbalancer",workers)
->>>>>>> 0fcc35d4
-
+    val balancer = newRoundRobinActorRef("loadbalancer", workers)
     //service.get.awaitEndpointActivation(1) {
     //  actorOf(new HttpServerActor(balancer)).start
     //}

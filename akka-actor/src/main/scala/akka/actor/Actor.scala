/**
 * Copyright (C) 2009-2012 Typesafe Inc. <http://www.typesafe.com>
 */

package akka.actor

import akka.AkkaException
import scala.reflect.BeanProperty
import scala.util.control.NoStackTrace
import java.util.regex.Pattern
import scala.annotation.tailrec

/**
 * Marker trait to show which Messages are automatically handled by Akka
 * Internal use only
 */
private[akka] trait AutoReceivedMessage extends Serializable

/**
 * Marker trait to indicate that a message might be potentially harmful,
 * this is used to block messages coming in over remoting.
 */
trait PossiblyHarmful

/**
 * Marker trait to signal that this class should not be verified for serializability.
 */
trait NoSerializationVerificationNeeded

/**
 * Internal use only
 */
@SerialVersionUID(2L)
private[akka] case class Failed(cause: Throwable, uid: Int) extends AutoReceivedMessage with PossiblyHarmful

abstract class PoisonPill extends AutoReceivedMessage with PossiblyHarmful

/**
 * A message all Actors will understand, that when processed will terminate the Actor permanently.
 */
@SerialVersionUID(1L)
case object PoisonPill extends PoisonPill {
  /**
   * Java API: get the singleton instance
   */
  def getInstance = this
}

abstract class Kill extends AutoReceivedMessage with PossiblyHarmful
/**
 * A message all Actors will understand, that when processed will make the Actor throw an ActorKilledException,
 * which will trigger supervision.
 */
@SerialVersionUID(1L)
case object Kill extends Kill {
  /**
   * Java API: get the singleton instance
   */
  def getInstance = this
}

/**
 * When Death Watch is used, the watcher will receive a Terminated(watched)
 * message when watched is terminated.
 * Terminated message can't be forwarded to another actor, since that actor
 * might not be watching the subject. Instead, if you need to forward Terminated
 * to another actor you should send the information in your own message.
 *
 * @param actor the watched actor that terminated
 * @param existenceConfirmed is false when the Terminated message was not sent
 *   directly from the watched actor, but derived from another source, such as
 *   when watching a non-local ActorRef, which might not have been resolved
 * @param addressTerminated the Terminated message was derived from
 *   that the remote node hosting the watched actor was detected as unreachable
 */
@SerialVersionUID(1L)
<<<<<<< HEAD
case class Terminated private[akka] (@BeanProperty actor: ActorRef)(
  @BeanProperty val existenceConfirmed: Boolean,
  @BeanProperty val addressTerminated: Boolean) extends AutoReceivedMessage
=======
case class Terminated private[akka] (@BeanProperty actor: ActorRef)(@BeanProperty val existenceConfirmed: Boolean) extends AutoReceivedMessage with PossiblyHarmful
>>>>>>> 09756bd0

/**
 * INTERNAL API
 *
 * Used for remote death watch. Failure detector publish this to the
 * `eventStream` when a remote node is detected to be unreachable.
 * The watcher ([[akka.actor.DeathWatch]]) subscribes to the `eventStream`
 * and translates this event to [[akka.actor.Terminated]], which is sent itself.
 */
@SerialVersionUID(1L)
private[akka] case class AddressTerminated(address: Address) extends AutoReceivedMessage with PossiblyHarmful

abstract class ReceiveTimeout extends PossiblyHarmful

/**
 * When using ActorContext.setReceiveTimeout, the singleton instance of ReceiveTimeout will be sent
 * to the Actor when there hasn't been any message for that long.
 */
@SerialVersionUID(1L)
case object ReceiveTimeout extends ReceiveTimeout {
  /**
   * Java API: get the singleton instance
   */
  def getInstance = this
}

/**
 * ActorRefFactory.actorSelection returns a special ref which sends these
 * nested path descriptions whenever using ! on them, the idea being that the
 * message is delivered by active routing of the various actors involved.
 */
sealed trait SelectionPath extends AutoReceivedMessage with PossiblyHarmful

/**
 * Internal use only
 */
@SerialVersionUID(1L)
private[akka] case class SelectChildName(name: String, next: Any) extends SelectionPath

/**
 * Internal use only
 */
@SerialVersionUID(1L)
private[akka] case class SelectChildPattern(pattern: Pattern, next: Any) extends SelectionPath

/**
 * Internal use only
 */
@SerialVersionUID(1L)
private[akka] case class SelectParent(next: Any) extends SelectionPath

/**
 * IllegalActorStateException is thrown when a core invariant in the Actor implementation has been violated.
 * For instance, if you try to create an Actor that doesn't extend Actor.
 */
@SerialVersionUID(1L)
case class IllegalActorStateException private[akka] (message: String) extends AkkaException(message)

/**
 * ActorKilledException is thrown when an Actor receives the akka.actor.Kill message
 */
@SerialVersionUID(1L)
case class ActorKilledException private[akka] (message: String) extends AkkaException(message) with NoStackTrace

/**
 * An InvalidActorNameException is thrown when you try to convert something, usually a String, to an Actor name
 * which doesn't validate.
 */
@SerialVersionUID(1L)
case class InvalidActorNameException(message: String) extends AkkaException(message)

/**
 * An ActorInitializationException is thrown when the the initialization logic for an Actor fails.
 *
 * There is an extractor which works for ActorInitializationException and its subtypes:
 *
 * {{{
 * ex match {
 *   case ActorInitializationException(actor, message, cause) => ...
 * }
 * }}}
 */
@SerialVersionUID(1L)
class ActorInitializationException protected (actor: ActorRef, message: String, cause: Throwable)
  extends AkkaException(message, cause) {
  def getActor: ActorRef = actor
}
object ActorInitializationException {
  private[akka] def apply(actor: ActorRef, message: String, cause: Throwable = null): ActorInitializationException =
    new ActorInitializationException(actor, message, cause)
  private[akka] def apply(message: String): ActorInitializationException = new ActorInitializationException(null, message, null)
  def unapply(ex: ActorInitializationException): Option[(ActorRef, String, Throwable)] = Some((ex.getActor, ex.getMessage, ex.getCause))
}

/**
 * A PreRestartException is thrown when the preRestart() method failed; this
 * exception is not propagated to the supervisor, as it originates from the
 * already failed instance, hence it is only visible as log entry on the event
 * stream.
 *
 * @param actor is the actor whose preRestart() hook failed
 * @param cause is the exception thrown by that actor within preRestart()
 * @param origCause is the exception which caused the restart in the first place
 * @param msg is the message which was optionally passed into preRestart()
 */
@SerialVersionUID(1L)
case class PreRestartException private[akka] (actor: ActorRef, cause: Throwable, originalCause: Throwable, messageOption: Option[Any])
  extends ActorInitializationException(actor,
    "exception in preRestart(" +
      (if (originalCause == null) "null" else originalCause.getClass) + ", " +
      (messageOption match { case Some(m: AnyRef) ⇒ m.getClass; case _ ⇒ "None" }) +
      ")", cause)

/**
 * A PostRestartException is thrown when constructor or postRestart() method
 * fails during a restart attempt.
 *
 * @param actor is the actor whose constructor or postRestart() hook failed
 * @param cause is the exception thrown by that actor within preRestart()
 * @param origCause is the exception which caused the restart in the first place
 */
@SerialVersionUID(1L)
case class PostRestartException private[akka] (actor: ActorRef, cause: Throwable, originalCause: Throwable)
  extends ActorInitializationException(actor,
    "exception post restart (" + (if (originalCause == null) "null" else originalCause.getClass) + ")", cause)

/**
 * This is an extractor for retrieving the original cause (i.e. the first
 * failure) from a [[akka.actor.PostRestartException]]. In the face of multiple
 * “nested” restarts it will walk the origCause-links until it arrives at a
 * non-PostRestartException type.
 */
@SerialVersionUID(1L)
object OriginalRestartException {
  def unapply(ex: PostRestartException): Option[Throwable] = {
    @tailrec def rec(ex: PostRestartException): Option[Throwable] = ex match {
      case PostRestartException(_, _, e: PostRestartException) ⇒ rec(e)
      case PostRestartException(_, _, e)                       ⇒ Some(e)
    }
    rec(ex)
  }
}

/**
 * InvalidMessageException is thrown when an invalid message is sent to an Actor;
 * Currently only `null` is an invalid message.
 */
@SerialVersionUID(1L)
case class InvalidMessageException private[akka] (message: String) extends AkkaException(message)

/**
 * A DeathPactException is thrown by an Actor that receives a Terminated(someActor) message
 * that it doesn't handle itself, effectively crashing the Actor and escalating to the supervisor.
 */
@SerialVersionUID(1L)
case class DeathPactException private[akka] (dead: ActorRef)
  extends AkkaException("Monitored actor [" + dead + "] terminated")
  with NoStackTrace

/**
 * When an InterruptedException is thrown inside an Actor, it is wrapped as an ActorInterruptedException as to
 * avoid cascading interrupts to other threads than the originally interrupted one.
 */
@SerialVersionUID(1L)
class ActorInterruptedException private[akka] (cause: Throwable) extends AkkaException(cause.getMessage, cause)

/**
 * This message is published to the EventStream whenever an Actor receives a message it doesn't understand
 */
@SerialVersionUID(1L)
case class UnhandledMessage(@BeanProperty message: Any, @BeanProperty sender: ActorRef, @BeanProperty recipient: ActorRef)

/**
 * Classes for passing status back to the sender.
 * Used for internal ACKing protocol. But exposed as utility class for user-specific ACKing protocols as well.
 */
object Status {
  sealed trait Status extends Serializable

  /**
   * This class/message type is preferably used to indicate success of some operation performed.
   */
  @SerialVersionUID(1L)
  case class Success(status: AnyRef) extends Status

  /**
   * This class/message type is preferably used to indicate failure of some operation performed.
   * As an example, it is used to signal failure with AskSupport is used (ask/?).
   */
  @SerialVersionUID(1L)
  case class Failure(cause: Throwable) extends Status
}

/**
 * Mix in ActorLogging into your Actor to easily obtain a reference to a logger, which is available under the name "log".
 *
 * {{{
 * class MyActor extends Actor with ActorLogging {
 *   def receive = {
 *     case "pigdog" => log.info("We've got yet another pigdog on our hands")
 *   }
 * }
 * }}}
 */
trait ActorLogging { this: Actor ⇒
  val log = akka.event.Logging(context.system, this)
}

object Actor {
  /**
   * Type alias representing a Receive-expression for Akka Actors.
   */
  type Receive = PartialFunction[Any, Unit]

  /**
   * emptyBehavior is a Receive-expression that matches no messages at all, ever.
   */
  @SerialVersionUID(1L)
  object emptyBehavior extends Receive {
    def isDefinedAt(x: Any) = false
    def apply(x: Any) = throw new UnsupportedOperationException("Empty behavior apply()")
  }

}

/**
 * Actor base trait that should be extended by or mixed to create an Actor with the semantics of the 'Actor Model':
 * <a href="http://en.wikipedia.org/wiki/Actor_model">http://en.wikipedia.org/wiki/Actor_model</a>
 *
 * An actor has a well-defined (non-cyclic) life-cycle.
 *  - ''RUNNING'' (created and started actor) - can receive messages
 *  - ''SHUTDOWN'' (when 'stop' or 'exit' is invoked) - can't do anything
 *
 * The Actor's own [[akka.actor.ActorRef]] is available as `self`, the current
 * message’s sender as `sender` and the [[akka.actor.ActorContext]] as
 * `context`. The only abstract method is `receive` which shall return the
 * initial behavior of the actor as a partial function (behavior can be changed
 * using `context.become` and `context.unbecome`).
 *
 * {{{
 * class ExampleActor extends Actor {
 *
 *   override val supervisorStrategy = OneForOneStrategy(maxNrOfRetries = 10, withinTimeRange = 1 minute) {
 *     case _: ArithmeticException      ⇒ Resume
 *     case _: NullPointerException     ⇒ Restart
 *     case _: IllegalArgumentException ⇒ Stop
 *     case _: Exception                ⇒ Escalate
 *   }
 *
 *   def receive = {
 *                                      // directly calculated reply
 *     case Request(r)               => sender ! calculate(r)
 *
 *                                      // just to demonstrate how to stop yourself
 *     case Shutdown                 => context.stop(self)
 *
 *                                      // error kernel with child replying directly to “customer”
 *     case Dangerous(r)             => context.actorOf(Props[ReplyToOriginWorker]).tell(PerformWork(r), sender)
 *
 *                                      // error kernel with reply going through us
 *     case OtherJob(r)              => context.actorOf(Props[ReplyToMeWorker]) ! JobRequest(r, sender)
 *     case JobReply(result, orig_s) => orig_s ! result
 *   }
 * }
 * }}}
 *
 * The last line demonstrates the essence of the error kernel design: spawn
 * one-off actors which terminate after doing their job, pass on `sender` to
 * allow direct reply if that is what makes sense, or round-trip the sender
 * as shown with the fictitious JobRequest/JobReply message pair.
 *
 * If you don’t like writing `context` you can always `import context._` to get
 * direct access to `actorOf`, `stop` etc. This is not default in order to keep
 * the name-space clean.
 */
trait Actor {

  import Actor._

  // to make type Receive known in subclasses without import
  type Receive = Actor.Receive

  /**
   * Stores the context for this actor, including self, and sender.
   * It is implicit to support operations such as `forward`.
   *
   * WARNING: Only valid within the Actor itself, so do not close over it and
   * publish it to other threads!
   *
   * [[akka.actor.ActorContext]] is the Scala API. `getContext` returns a
   * [[akka.actor.UntypedActorContext]], which is the Java API of the actor
   * context.
   */
  protected[akka] implicit val context: ActorContext = {
    val contextStack = ActorCell.contextStack.get
    if ((contextStack.isEmpty) || (contextStack.head eq null))
      throw ActorInitializationException(
        "\n\tYou cannot create an instance of [" + getClass.getName + "] explicitly using the constructor (new)." +
          "\n\tYou have to use one of the factory methods to create a new actor. Either use:" +
          "\n\t\t'val actor = context.actorOf(Props[MyActor])'        (to create a supervised child actor from within an actor), or" +
          "\n\t\t'val actor = system.actorOf(Props(new MyActor(..)))' (to create a top level actor from the ActorSystem)")
    val c = contextStack.head
    ActorCell.contextStack.set(null :: contextStack)
    c
  }

  /**
   * The 'self' field holds the ActorRef for this actor.
   * <p/>
   * Can be used to send messages to itself:
   * <pre>
   * self ! message
   * </pre>
   */
  implicit final val self = context.self //MUST BE A VAL, TRUST ME

  /**
   * The reference sender Actor of the last received message.
   * Is defined if the message was sent from another Actor,
   * else `deadLetters` in [[akka.actor.ActorSystem]].
   *
   * WARNING: Only valid within the Actor itself, so do not close over it and
   * publish it to other threads!
   */
  final def sender: ActorRef = context.sender

  /**
   * This defines the initial actor behavior, it must return a partial function
   * with the actor logic.
   */
  def receive: Receive

  /**
   * User overridable definition the strategy to use for supervising
   * child actors.
   */
  def supervisorStrategy: SupervisorStrategy = SupervisorStrategy.defaultStrategy

  /**
   * User overridable callback.
   * <p/>
   * Is called when an Actor is started.
   * Actors are automatically started asynchronously when created.
   * Empty default implementation.
   */
  def preStart() {}

  /**
   * User overridable callback.
   * <p/>
   * Is called asynchronously after 'actor.stop()' is invoked.
   * Empty default implementation.
   */
  def postStop() {}

  /**
   * User overridable callback: '''By default it disposes of all children and then calls `postStop()`.'''
   * @param reason the Throwable that caused the restart to happen
   * @param message optionally the current message the actor processed when failing, if applicable
   * <p/>
   * Is called on a crashed Actor right BEFORE it is restarted to allow clean
   * up of resources before Actor is terminated.
   */
  def preRestart(reason: Throwable, message: Option[Any]) {
    context.children foreach context.stop
    postStop()
  }

  /**
   * User overridable callback: By default it calls `preStart()`.
   * @param reason the Throwable that caused the restart to happen
   * <p/>
   * Is called right AFTER restart on the newly created Actor to allow reinitialization after an Actor crash.
   */
  def postRestart(reason: Throwable) { preStart() }

  /**
   * User overridable callback.
   * <p/>
   * Is called when a message isn't handled by the current behavior of the actor
   * by default it fails with either a [[akka.actor.DeathPactException]] (in
   * case of an unhandled [[akka.actor.Terminated]] message) or publishes an [[akka.actor.UnhandledMessage]]
   * to the actor's system's [[akka.event.EventStream]]
   */
  def unhandled(message: Any) {
    message match {
      case Terminated(dead) ⇒ throw new DeathPactException(dead)
      case _                ⇒ context.system.eventStream.publish(UnhandledMessage(message, sender, self))
    }
  }
}
<|MERGE_RESOLUTION|>--- conflicted
+++ resolved
@@ -74,13 +74,9 @@
  *   that the remote node hosting the watched actor was detected as unreachable
  */
 @SerialVersionUID(1L)
-<<<<<<< HEAD
 case class Terminated private[akka] (@BeanProperty actor: ActorRef)(
   @BeanProperty val existenceConfirmed: Boolean,
-  @BeanProperty val addressTerminated: Boolean) extends AutoReceivedMessage
-=======
-case class Terminated private[akka] (@BeanProperty actor: ActorRef)(@BeanProperty val existenceConfirmed: Boolean) extends AutoReceivedMessage with PossiblyHarmful
->>>>>>> 09756bd0
+  @BeanProperty val addressTerminated: Boolean) extends AutoReceivedMessage with PossiblyHarmful
 
 /**
  * INTERNAL API
